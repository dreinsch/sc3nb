--- conflicted
+++ resolved
@@ -394,16 +394,9 @@
             n.free;
             n = MIDIFunc.noteOn({{ | level, pitch |
                 var amp = ((level-128)/8).dbamp;
-<<<<<<< HEAD
                 Synth.new(^synthname, [\\freq, pitch.midicps, \\amp, amp]);
             [pitch, amp].postln});
             """, pyvars={"synthname": synthname})
-=======
-                Synth.new({}, [\\freq, pitch.midicps, \\amp, amp]);
-            [pitch, amp].postln
-            }});""".format(synthname,)
-        self.cmd(code)
->>>>>>> d336d188
 
     def midi_ctrl_free(self):
         """Free MIDI control synth
@@ -425,7 +418,6 @@
             // q.on.free;
             // q.off.free;
             q.notes = Array.newClear(128);   // array has one slot per possible MIDI note
-<<<<<<< HEAD
             q.on = MIDIFunc.noteOn({ |veloc, num, chan, src|
                 q.notes[num] = Synth.new(^synthname, [\\freq, num.midicps, \\amp, veloc * 0.00315]);
             });
@@ -434,17 +426,6 @@
             });
             q.freeMIDI = { q.on.free; q.off.free; };
             """, pyvars={"synthname": synthname})
-=======
-            q.on = MIDIFunc.noteOn({{ |veloc, num, chan, src|
-                q.notes[num] = Synth.new({}, [\\freq, num.midicps, \\amp, veloc * 0.00315]);
-            }});
-            q.off = MIDIFunc.noteOff({ |veloc, num, chan, src|
-                q.notes[num].release;
-            }});
-            q.freeMIDI = {{ q.on.free; q.off.free; }};
-            """.format(synthname,)
-        self.cmd(code)
->>>>>>> d336d188
 
     def midi_gate_free(self):
         """Free MIDI gate synth
