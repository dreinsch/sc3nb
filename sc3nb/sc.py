"""Contains classes enabling the easy communication with SuperCollider
within jupyter notebooks
"""

import os
import re
import subprocess
import sys
import threading
import time
from queue import Empty, Queue

import numpy as np
from IPython import get_ipython
from IPython.core.magic import Magics, cell_magic, line_magic, magics_class

from .tools import (convert_to_sc, find_executable, parse_pyvars,
                    parse_sclang_blob, remove_comments, replace_vars)
from .udp import UDPClient, build_bundle, build_message

if os.name == 'posix':
    import fcntl

ansi_escape = re.compile(r'\x1B\[[0-?]*[ -/]*[@-~]')


class SC():
    """SC is a class to start SuperCollider language as subprocess
    and control it via a pipe. Communication with scsynth is handled
    by OSC messages via. Jupyter magic commands allow for simple
    execution of SuperCollider code within jupyter notebooks.
    (c) 2016-19 thermann@techfak.uni-bielefeld.de

    Keyword Arguments:
        sclangpath {str} -- Path to sclang
                            (default: {None})

    Raises:
        NotImplementedError -- Raised if
                               unsupported OS is found
    """

    sc = None

    def __init__(self, sclangpath=None, console_logging=True):

        SC.sc = self

        self.console_logging = console_logging

        if sys.platform == "linux" or sys.platform == "linux2":
            self.terminal_symbol = 'sc3>'
            self.__read_loop = self.__read_loop_unix
        elif sys.platform == "darwin":
            self.terminal_symbol = 'sc3>'
            self.__read_loop = self.__read_loop_unix
        elif sys.platform == "win32":
            self.terminal_symbol = '->'
            self.__read_loop = self.__read_loop_windows
        else:
            raise NotImplementedError('Unsupported OS {}'.format(sys.platform))

        # toggle variable to know if server has been started when exiting
        self.server = False

        # add sclang path to if environment if not already found
        if sclangpath is not None:
            sclangpath = os.path.split(sclangpath)
            if 'sclang' in sclangpath[1]:
                sclangpath = sclangpath[0]
            else:
                sclangpath = os.path.join(*sclangpath)
            if sclangpath not in os.environ['PATH']:
                os.environ['PATH'] += os.pathsep + sclangpath
        else:
            sclangpath = ''

        # find sclang in environment
        sclangpath = find_executable('sclang', path=sclangpath)

        self.sc_end_marker_prog = '("finished"+"booting").postln;'
        # hack to print 'finished booting' without having 'finished booting'
        # in the code needed for MacOS since sclang echos input.
        # In consequence the read_loop_unix() waiting for the
        # 'finished booting' string returns too early...
        # TODO: open issue for sc3 github
        #       asking for 'no echo' command line option macos sclang

        # sclang subprocess
        self.scp = subprocess.Popen(
            args=[sclangpath],
            stdin=subprocess.PIPE,
            stdout=subprocess.PIPE,
            stderr=subprocess.STDOUT)

        self.client = UDPClient()

        self.rec_node_id = -1  # i.e. not valid
        self.rec_bufnum = -1

        self.scp_queue = Queue()

        scp_thread = threading.Thread(target=self.__read_loop, args=(
            self.scp.stdout, self.scp_queue))
        scp_thread.setDaemon(True)
        scp_thread.start()

        print('Starting sclang...')

        self.__scpout_read(timeout=10, terminal='Welcome to SuperCollider')

        print('Done.')

        print('Registering UDP callback...')

        self.cmd(r'''
            r = r ? ();
            r.callback = { arg code, ip, port;
                var result = code.interpret;
                var addr = NetAddr.new(ip, port);
                var prependSize = { arg elem;
                    if (elem.class == Array){
                        elem = [elem.size] ++ elem.collect(prependSize);
                    }{
                        elem;
                    };
                };
                result = prependSize.value(result);
                addr.sendMsg("/return", result);
                result;  // result should be returned
            };
            ''')

        self.__scpout_read(terminal='a Function')

        print('Done.')

        sclang_port = self.cmdg(r'NetAddr.langPort;')

        if sclang_port != 57120:
            print('Sclang started on non default port: {}'.format(sclang_port))
            self.client.set_sclang("127.0.0.1", sclang_port)

        # clear output buffer
        self.__scpout_empty()

    def cmd(self, cmdstr, pyvars=None,
            verbose=False, discard_output=True,
            get_result=False, dgram_size=1024, timeout=1):
        """Sends code to SuperCollider (sclang)

        Arguments:
            cmdstr {str} -- SuperCollider code

        Keyword Arguments:
            pyvars {dict} -- Dictionary of name and value pairs
                             of python variables that can be
                             injected via ^name
                             (default: {None})
            verbose {bool} -- if True print output
                              (default: {False})
            discard_output {bool} -- if True clear output
                                     buffer before passing
                                     command
                                     (default: {True})
            get_result {bool} -- if True receive and return
                                 the evaluation result
                                 from sclang
                                 (default: {False})
            dgram_size {int} -- Size of received data
                                (default: {1024})
            timeout {int} -- Timeout time for receiving data
                             (default: {1})

        Returns:
            {*} -- if get_result=True,
                   Output from SuperCollider code,
                   not all SC types supported.
                   When type is not understood this
                   will return the data gram from the
                   OSC packet.
        """
        if pyvars is None:
            pyvars = parse_pyvars(cmdstr)
        cmdstr = replace_vars(cmdstr, pyvars)

        # cleanup command string
        cmdstr = remove_comments(cmdstr).replace(
            '\n', '').replace('\t', '')

        if get_result:
            # wrap the command string with our callback function
            inner_cmdstr = cmdstr.replace('"', '\\"')  # escape inner "
            cmdstr = r"""r['callback'].value("{0}", "{1}", {2})""".format(
                inner_cmdstr, self.client.client_addr, self.client.client_port)

        # write command to sclang pipe
        self.scp.stdin.write(bytearray(cmdstr + os.linesep + "\f", 'utf-8'))
        self.scp.stdin.flush()

        if verbose:
            if discard_output:
                self.__scpout_empty()  # clean all past outputs
            # get output after current command
            out = self.__scpout_read(terminal=self.terminal_symbol)
            if sys.platform == "win32":
                print(out.strip())
            else:
                out = out[len(cmdstr):].strip('\n')
                out = ansi_escape.sub('', out)  # to remove ansi chars
                outlist = out.splitlines()[:-1]
                out = "\n".join(outlist)  # to replace /r by /n

        if get_result:
            result = self.client.recv(dgram_size=dgram_size, timeout=timeout)
            if type(result) == bytes:
                result = parse_sclang_blob(result)
            return result

    def cmdv(self, cmdstr, **kwargs):
        """Sends code to SuperCollider (sclang)
           and prints output

        Arguments:
            cmdstr {str} -- SuperCollider code

        Keyword Arguments:
            pyvars {dict} -- Dictionary of name and value pairs
                             of python variables that can be
                             injected via ^name
                             (default: {None})
            discard_output {bool} -- if True clear output
                                     buffer before passing
                                     command
                                     (default: {True})
            get_result {bool} -- if True receive and return
                                 the evaluation result
                                 from sclang
                                 (default: {False})
            dgram_size {int} -- Size of received data
                                (default: {1024})
            timeout {int} -- Timeout time for receiving data
                             (default: {1})

        Returns:
            {*} -- if get_result=True,
                   Output from SuperCollider code,
                   not all SC types supported.
                   When type is not understood this
                   will return the data gram from the
                   OSC packet.
        """
        if kwargs.get("pyvars", None) is None:
            kwargs["pyvars"] = parse_pyvars(cmdstr)

        return self.cmd(cmdstr, verbose=True, **kwargs)

    def cmdg(self, cmdstr, **kwargs):
        """Sends code to SuperCollider (sclang)
           and receives and returns the evaluation result

        Arguments:
            cmdstr {str} -- SuperCollider code

        Keyword Arguments:
            pyvars {dict} -- Dictionary of name and value pairs
                             of python variables that can be
                             injected via ^name
                             (default: {None})
            verbose {bool} -- if True print output
                              (default: {False})
            discard_output {bool} -- if True clear output
                                     buffer before passing
                                     command
                                     (default: {True})
            dgram_size {int} -- Size of received data
                                (default: {1024})
            timeout {int} -- Timeout time for receiving data
                             (default: {1})

        Returns:
            {*} -- Output from SuperCollider code,
                   not all SC types supported.
                   When type is not understood this
                   will return the data gram from the
                   OSC packet.
        """
        if kwargs.get("pyvars", None) is None:
            kwargs["pyvars"] = parse_pyvars(cmdstr)

        return self.cmd(cmdstr, get_result=True, **kwargs)

    def boot(self):
        """Boots SuperCollider server
        """
        print('Booting server...')

        self.cmd('s.boot.doWhenBooted({' + self.sc_end_marker_prog + '})')

        self.server = True

        self.__scpout_read(terminal='finished booting')

        print('Done.')

    def free_all(self):
        """Frees all SuperCollider synths (executes s.freeAll)
        """

        self.cmd("s.freeAll")

    def exit(self):
        """Closes SuperCollider and shuts down server
        """

        if SC.sc == self:
            if self.server:
                self.__s_quit()
        self.client.exit()
        self.scp.kill()

    def boot_with_blip(self):
        """Boots SuperCollider server with audio feedback
        """

        print('Booting server...')

        self.server = True

        # make sure SC is booted and knows this synths:
        self.cmd(r"""
            Server.default = s = Server.local;
            s.boot.doWhenBooted(
            { Routine({
            /* synth definitions *********************************/
            "load synth definitions".postln;
            SynthDef("s1",
                { | freq=400, dur=0.4, att=0.01, amp=0.3, num=4, pan=0 |
                    Out.ar(0, Pan2.ar(Blip.ar(freq,  num)*
                    EnvGen.kr(Env.perc(att, dur, 1, -2), doneAction: 2),
                    pan, amp))
                }).add();
            SynthDef("s2",
                { | freq=400, amp=0.3, num=4, pan=0, lg=0.1 |
                    Out.ar(0, Pan2.ar(Blip.ar(freq.lag(lg),  num),
                              pan.lag(lg), amp.lag(lg)))
                }).add();
            SynthDef("record-2ch",
                { | bufnum |
                    DiskOut.ar(bufnum, In.ar(0, 2));
                }).add();
            SynthDef("record-1ch",
                { | bufnum |
                    DiskOut.ar(bufnum, In.ar(0, 1));
                }).add();
            s.sync;
            /* test signals ****************************************/
            "create test signals".postln;
            Synth.new(\s1, [\freq, 500, \dur, 0.1, \num, 1]);
            0.2.wait;
            x = Synth.new(\s2, [\freq, 1000, \amp, 0.05, \num, 2]);
            0.1.wait; x.free;""" + self.sc_end_marker_prog + r"""}).play} , 1000);
        """)

        self.__scpout_read(timeout=10, terminal='finished booting')

        print('Done.')

    def msg(self, msg_addr, msg_args=None, sclang=False):
        """Sends OSC message over UDP to either sclang or scsynth

        Arguments:
            msg_addr {str} -- SuperCollider address
                              E.g. '/s_new'

        Keyword Arguments:
            msg_args {list} -- List of arguments to add to
                               message (default: {None})
            sclang {bool} -- if True send message to sclang,
                             otherwise send to scsynth
                             (default: {False})
        """

        if msg_args is None:
            msg_args = []
        msg = build_message(msg_addr, msg_args)
        self.client.send(msg, sclang)

    def bundle(self, timetag, msg_addr, msg_args=None, sclang=False):
        """Sends OSC bundle over UDP to either sclang or scsynth

        Arguments:
            timetag {int} -- Time at which bundle content
                             should be executed, either in
                             absolute or relative time
            msg_addr {str} -- SuperCollider address
                              E.g. '/s_new'

        Keyword Arguments:
            msg_args {list} -- List of arguments to add to
                               message (default: {None})
            sclang {bool} -- if True send message to sclang,
                             otherwise send to scsynth
                             (default: {False})
        """

        if msg_args is None:
            msg_args = []
        bundle = build_bundle(timetag, msg_addr, msg_args)
        self.client.send(bundle, sclang)

    def prepare_for_record(self, onset=0, wavpath="record.wav",
                           bufnum=99, nr_channels=2, rec_header="wav",
                           rec_format="int16"):
        """Setup recording via scsynth

        Keyword Arguments:
            onset {int} -- Bundle timetag (default: {0})
            wavpath {str} -- Save file path
                             (default: {"record.wav"})
            bufnum {int} -- Buffer number (default: {99})
            nr_channels {int} -- Number of channels
                                 (default: {2})
            rec_header {str} -- File format
                                (default: {"wav"})
            rec_format {str} -- Recording resolution
                                (default: {"int16"})
        """

        self.rec_bufnum = bufnum
        self.bundle(
            onset,
            "/b_alloc",
            [self.rec_bufnum, 65536, nr_channels])
        self.bundle(
            onset,
            "/b_write",
            [self.rec_bufnum, wavpath, rec_header, rec_format, 0, 0, 1])

    def record(self, onset=0, node_id=2001, nr_channels=2):
        """Start recording

        Keyword Arguments:
            onset {int} -- Bundle timetag (default: {0})
            node_id {int} -- SuperCollider Node id
                             (default: {2001})
        """

        self.rec_node_id = node_id
        if nr_channels == 1:
            self.bundle(
                onset,
                "/s_new",
                ["record-1ch",
                 self.rec_node_id, 1, 0, "bufnum", self.rec_bufnum])
        else:
            self.bundle(
                onset,
                "/s_new",
                ["record-2ch",
                 self.rec_node_id, 1, 0, "bufnum", self.rec_bufnum])
            # action = 1 = addtotail

    def stop_recording(self, onset=0):
        """Stop recording

        Keyword Arguments:
            onset {int} -- Bundle timetag (default: {0})
        """

        self.bundle(onset, "/n_free", [self.rec_node_id])
        self.bundle(onset, "/b_close", [self.rec_bufnum])
        self.bundle(onset, "/b_free", [self.rec_bufnum])

    def midi_ctrl_synth(self, synthname='syn'):
        """Set up MIDI control synth

        Keyword Arguments:
            synthname {str} -- Name of synth
                               (default: {'syn'})
        """

        self.cmd(r"""
            MIDIIn.connectAll;
            n.free;
            n = MIDIFunc.noteOn( 
                { | level, pitch |
                    var amp = ((level-128)/8).dbamp;
                    Synth.new(^synthname, [\freq, pitch.midicps, \amp, amp]);
                    [pitch, amp].postln
                });
            """, pyvars={"synthname": synthname})

    def midi_ctrl_free(self):
        """Free MIDI control synth
        """

        self.cmd("n.free")

    def midi_gate_synth(self, synthname='syn'):
        """Set up MIDI gate synth

        Keyword Arguments:
            synthname {str} -- Name of synth
                               (default: {'syn'})
        """

        self.cmd(r"""
            MIDIIn.connectAll;
            q = q ? ();
            // q.on.free;
            // q.off.free;
            // array has one slot per possible MIDI note
            q.notes = Array.newClear(128);
            q.on = MIDIFunc.noteOn({ |veloc, num, chan, src|
<<<<<<< HEAD
                q.notes[num] = Synth.new(
                    ^synthname,
                    [\\freq, num.midicps, \\amp, veloc * 0.00315]);
=======
                q.notes[num] = Synth.new(^synthname, [\freq, num.midicps, \amp, veloc * 0.00315]);
>>>>>>> 8078358c
            });
            q.off = MIDIFunc.noteOff({ |veloc, num, chan, src|
                q.notes[num].release;
            });
            q.freeMIDI = { q.on.free; q.off.free; };
            """, pyvars={"synthname": synthname})

    def midi_gate_free(self):
        """Free MIDI gate synth
        """
        self.cmd("q.on.free; q.off.free")

    def __del__(self):
        '''Handles clean deletion of object'''
        self.exit()

    def __s_quit(self):
        '''Quits the server'''
        print('Shutting down server...')

        self.cmd('s.quit')

        self.__scpout_read(terminal='RESULT = 0')

        self.server = False

        print('Done.')

    def __scpout_read(self, timeout=1, terminal=None):
        '''Reads first sc output from output queue'''
        timeout = time.time() + timeout
        out = ''
        terminal_found = False
        while True:
            if time.time() >= timeout:
                raise TimeoutError('timeout when reading SC stdout')
            try:
                retbytes = self.scp_queue.get_nowait()
                if retbytes is not None:
                    out += retbytes.decode()
                    if re.search(terminal, out):
                        terminal_found = True
            except Empty:
                if terminal and not terminal_found:
                    pass
                else:
                    return out
            time.sleep(0.001)

    def __scpout_empty(self):
        '''Empties sc output queue'''
        while True:
            try:
                self.scp_queue.get_nowait()
            except Empty:
                return

    def __read_loop_windows(self, output, queue):
        for line in iter(output.readline, b''):
            queue.put(line)
            if self.console_logging:
                # print to jupyter console...
                os.write(1, line)

    def __read_loop_unix(self, output, queue):
        file_descriptor = output.fileno()
        file_flags = fcntl.fcntl(file_descriptor, fcntl.F_GETFL)
        fcntl.fcntl(output, fcntl.F_SETFL, file_flags | os.O_NONBLOCK)
        while True:
            try:
                out = output.read()
                if out:
                    queue.put(out)
                    if self.console_logging:
                        # to remove ansi chars
                        out = ansi_escape.sub('', out.decode())
                        # print to jupyter console...
                        os.write(1, out.encode())
            except EOFError:
                pass
            time.sleep(0.001)


def startup(boot=True, magic=True, **kwargs):
    """Starts SC, boots scsynth and registers magics

    Keyword Arguments:
        boot {bool} -- if True boot scsynth
                       (default: {True})
        magic {bool} -- if True register jupyter magics
                        (default: {True})

    Returns:
        SC -- Communicates with and controls SuperCollider
    """

    sc = SC(**kwargs)
    if boot:
        sc.boot_with_blip()
    sc.cmdv('\"sc3nb started\";')
    if magic:
        ip = get_ipython()
        if ip is not None:
            ip.register_magics(SC3Magics)
    return sc

# SC3 magics


@magics_class
class SC3Magics(Magics):
    """Jupyter magics for SC class
    """

    @cell_magic
    @line_magic
    def sc(self, line='', cell=None):
        """Execute SuperCollider code via magic

        Keyword Arguments:
            line {str} -- Line of SuperCollider code (default: {''})
            cell {str} -- Cell of SuperCollider code (default: {None})
        """

        if line:
            pyvars = self.__parse_pyvars(line)
            SC.sc.cmd(line, pyvars=pyvars)
        if cell:
            pyvars = self.__parse_pyvars(cell)
            SC.sc.cmd(cell, pyvars=pyvars)

    @cell_magic
    @line_magic
    def scv(self, line='', cell=None):
        """Execute SuperCollider code with verbose output

        Keyword Arguments:
            line {str} -- Line of SuperCollider code (default: {''})
            cell {str} -- Cell of SuperCollider code (default: {None})
        """

        if line:
            pyvars = self.__parse_pyvars(line)
            SC.sc.cmdv(line, pyvars=pyvars)
        if cell:
            pyvars = self.__parse_pyvars(cell)
            SC.sc.cmdv(cell, pyvars=pyvars)

    @cell_magic
    @line_magic
    def scg(self, line='', cell=None):
        """Execute SuperCollider code returning output

        Keyword Arguments:
            line {str} -- Line of SuperCollider code (default: {''})
            cell {str} -- Cell of SuperCollider code (default: {None})

        Returns:
            {*} -- Output from SuperCollider code, not
                   all SC types supported, see
                   pythonosc.osc_message.Message for list
                   of supported types
        """

        if line:
            pyvars = self.__parse_pyvars(line)
            return SC.sc.cmdg(line, pyvars=pyvars)
        if cell:
            pyvars = self.__parse_pyvars(cell)
            return SC.sc.cmdg(cell, pyvars=pyvars)

    def __parse_pyvars(self, cmdstr):
        """Parses SuperCollider code grabbing python variables
        and their values
        """

        matches = re.findall(r'\s*\^[A-Za-z_]\w*\s*', cmdstr)

        pyvars = {match.split('^')[1].strip(): None for match in matches}

        user_ns = self.shell.user_ns

        for pyvar in pyvars:
            if pyvar in user_ns:
                pyvars[pyvar] = user_ns[pyvar]
            else:
                raise NameError('name \'{}\' is not defined'.format(pyvar))

        return pyvars


try:
    if sys.platform == "linux" or sys.platform == "linux2":
        get_ipython().run_cell_magic('javascript', '',
                                     '''Jupyter.keyboard_manager.command_shortcuts.add_shortcut(
                                        \'Ctrl-.\', {
                                        help : \'sc.cmd("s.freeAll")\',
                                        help_index : \'zz\',
                                        handler : function (event) {
                                            IPython.notebook.kernel.execute("sc.cmd(\'s.freeAll\')")
                                            return true;}
                                    });''')
    elif sys.platform == "darwin":
        get_ipython().run_cell_magic('javascript', '',
                                     '''Jupyter.keyboard_manager.command_shortcuts.add_shortcut(
                                        \'cmd-.\', {
                                        help : \'sc.cmd("s.freeAll")\',
                                        help_index : \'zz\',
                                        handler : function (event) {
                                            IPython.notebook.kernel.execute("sc.cmd(\'s.freeAll\')")
                                            return true;}
                                    });''')
    elif sys.platform == "win32":
        get_ipython().run_cell_magic('javascript', '',
                                     '''Jupyter.keyboard_manager.command_shortcuts.add_shortcut(
                                        \'Ctrl-.\', {
                                        help : \'sc.cmd("s.freeAll")\',
                                        help_index : \'zz\',
                                        handler : function (event) {
                                            IPython.notebook.kernel.execute("sc.cmd(\'s.freeAll\')")
                                            return true;}
                                    });''')
except AttributeError:
    pass<|MERGE_RESOLUTION|>--- conflicted
+++ resolved
@@ -513,13 +513,9 @@
             // array has one slot per possible MIDI note
             q.notes = Array.newClear(128);
             q.on = MIDIFunc.noteOn({ |veloc, num, chan, src|
-<<<<<<< HEAD
-                q.notes[num] = Synth.new(
+            q.notes[num] = Synth.new(
                     ^synthname,
                     [\\freq, num.midicps, \\amp, veloc * 0.00315]);
-=======
-                q.notes[num] = Synth.new(^synthname, [\freq, num.midicps, \amp, veloc * 0.00315]);
->>>>>>> 8078358c
             });
             q.off = MIDIFunc.noteOff({ |veloc, num, chan, src|
                 q.notes[num].release;
